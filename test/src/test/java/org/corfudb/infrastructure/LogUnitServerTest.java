package org.corfudb.infrastructure;

import io.netty.buffer.ByteBuf;
import io.netty.buffer.Unpooled;
import org.corfudb.format.Types;
import org.corfudb.infrastructure.log.StreamLogFiles;
import org.corfudb.protocols.wireprotocol.CorfuMsgType;
import org.corfudb.protocols.wireprotocol.DataType;
import org.corfudb.protocols.wireprotocol.ILogData;
import org.corfudb.protocols.wireprotocol.IMetadata;
import org.corfudb.protocols.wireprotocol.LogData;
import org.corfudb.protocols.wireprotocol.WriteRequest;
import org.corfudb.runtime.CorfuRuntime;
import org.corfudb.runtime.exceptions.LogUnitException;

import org.corfudb.runtime.exceptions.OverwriteException;
import org.corfudb.runtime.view.Address;
import org.corfudb.runtime.view.stream.StreamAddressSpace;
import org.corfudb.util.serializer.Serializers;
import org.junit.Test;

import java.io.File;
import java.io.IOException;
import java.io.RandomAccessFile;
import java.nio.ByteBuffer;
import java.nio.channels.FileChannel;
import java.util.Collections;
import java.util.HashMap;
import java.util.Map;
import java.util.UUID;
import java.util.concurrent.CompletableFuture;

<<<<<<< HEAD
=======
import static org.assertj.core.api.Assertions.assertThatThrownBy;
import static org.corfudb.infrastructure.LogUnitServerAssertions.assertThat;
>>>>>>> e1f56610
import static org.assertj.core.api.Assertions.assertThat;
import static org.corfudb.infrastructure.LogUnitServerAssertions.assertThat;
import static org.junit.Assert.fail;

/**
 * Created by mwei on 2/4/16.
 */
public class LogUnitServerTest extends AbstractServerTest {

    @Override
    public AbstractServer getDefaultServer() {
        return new LogUnitServer(new ServerContextBuilder().build());
    }

<<<<<<< HEAD
    /**
     * Waits for the log unit batch writer to drain the operation queue and
     * reply to all requests.
     *
     * @param lu log unit to wait for
     */
    static void waitForLogUnit(LogUnitServer lu) throws Exception {
        lu.getBatchWriter().stopProcessor();
        lu.getBatchWriter().startProcessor();
        lu.stopHandler();
        lu.startHandler();
    }

=======
>>>>>>> e1f56610
    @Test
    public void checkOverwritesFail() throws Exception {
        String serviceDir = PARAMETERS.TEST_TEMP_DIR;


        LogUnitServer s1 = new LogUnitServer(new ServerContextBuilder()
                .setLogPath(serviceDir)
                .setMemory(false)
                .build());

        this.router.reset();
        this.router.addServer(s1);

        final long ADDRESS_0 = 0L;
        final long ADDRESS_1 = 100L;
        //write at 0
        ByteBuf b = Unpooled.buffer();
        Serializers.CORFU.serialize("0".getBytes(), b);
        WriteRequest m = WriteRequest.builder()
                .data(new LogData(DataType.DATA, b))
                .build();
        m.setGlobalAddress(ADDRESS_0);
        m.setBackpointerMap(Collections.emptyMap());
        sendRequest(CorfuMsgType.WRITE.payloadMsg(m)).join();
        assertThat(s1)
                .containsDataAtAddress(ADDRESS_0);
        assertThat(s1)
                .isEmptyAtAddress(ADDRESS_1);


        // repeat: this should throw an exception
        WriteRequest m2 = WriteRequest.builder()
                .data(new LogData(DataType.DATA, b))
                .build();
        m2.setGlobalAddress(ADDRESS_0);
        m2.setBackpointerMap(Collections.emptyMap());

        CompletableFuture<Boolean> future = sendRequest(CorfuMsgType.WRITE.payloadMsg(m2));
        assertThatThrownBy(future::join).hasCauseExactlyInstanceOf(OverwriteException.class);
    }

    /**
     * Test that corfu refuses to start if the filesystem/directory is/becomes read-only
     *
     * @throws Exception
     */
    @Test
    public void cantOpenReadOnlyLogFiles() throws Exception {
        String serviceDir = PARAMETERS.TEST_TEMP_DIR;

        LogUnitServer s1 = new LogUnitServer(new ServerContextBuilder()
                .setLogPath(serviceDir)
                .setMemory(false)
                .build());

        this.router.reset();
        this.router.addServer(s1);

        final long LOW_ADDRESS = 0L;
        final String low_payload = "0";
        final long MID_ADDRESS = 100L;
        final String mid_payload = "100";
        final long HIGH_ADDRESS = 10000000L;
        final String high_payload = "100000";
        final String streamName = "a";
        //write at 0, 100 & 10_000_000
        rawWrite(LOW_ADDRESS, low_payload, streamName);
        rawWrite(MID_ADDRESS, mid_payload, streamName);
        rawWrite(HIGH_ADDRESS, high_payload, streamName);

        s1.shutdown();

        try {
            File serviceDirectory = new File(serviceDir);
            serviceDirectory.setWritable(false);
        } catch (SecurityException e) {
            fail("Should not hit security exception" + e.toString());
        }

        try {
            LogUnitServer s2 = new LogUnitServer(new ServerContextBuilder()
                    .setLogPath(serviceDir)
                    .setMemory(false)
                    .build());
            fail("Should have failed to startup in read-only mode");
        } catch (LogUnitException e) {
            // Correctly failed to open on read-only directory
        }
        // In case the directory is re-used for other tests, restore its write permissions.
        File serviceDirectory = new File(serviceDir);
        serviceDirectory.setWritable(true);
    }

    @Test
    public void checkThatWritesArePersisted()
            throws Exception {
        String serviceDir = PARAMETERS.TEST_TEMP_DIR;

        LogUnitServer s1 = new LogUnitServer(new ServerContextBuilder()
                .setLogPath(serviceDir)
                .setMemory(false)
                .build());

        this.router.reset();
        this.router.addServer(s1);

        final long LOW_ADDRESS = 0L;
        final String low_payload = "0";
        final long MID_ADDRESS = 100L;
        final String mid_payload = "100";
        final long HIGH_ADDRESS = 10000000L;
        final String high_payload =
                "100000";
        final String streamName = "a";

        //write at 0
        rawWrite(LOW_ADDRESS, low_payload, streamName);

        //100
        rawWrite(MID_ADDRESS, mid_payload, streamName);

        //and 10000000
        rawWrite(HIGH_ADDRESS, high_payload, streamName).join();

        s1.shutdown();

        LogUnitServer s2 = new LogUnitServer(new ServerContextBuilder()
                .setLogPath(serviceDir)
                .setMemory(false)
                .build());
        this.router.reset();
        this.router.addServer(s2);

        assertThat(s2)
                .containsDataAtAddress(LOW_ADDRESS)
                .containsDataAtAddress(MID_ADDRESS)
                .containsDataAtAddress(HIGH_ADDRESS);
        assertThat(s2)
                .matchesDataAtAddress(LOW_ADDRESS, low_payload.getBytes())
                .matchesDataAtAddress(MID_ADDRESS, mid_payload.getBytes())
                .matchesDataAtAddress(HIGH_ADDRESS, high_payload.getBytes());
    }

    protected CompletableFuture<Boolean> rawWrite(long addr, String s, String streamName) {
        ByteBuf b = Unpooled.buffer();
        Serializers.CORFU.serialize(s.getBytes(), b);
        WriteRequest m = WriteRequest.builder()
                .data(new LogData(DataType.DATA, b))
                .build();
        m.setGlobalAddress(addr);
        m.setBackpointerMap(Collections.singletonMap(CorfuRuntime.getStreamID(streamName),
                Address.NO_BACKPOINTER));
        return sendRequest(CorfuMsgType.WRITE.payloadMsg(m));
    }

    @Test
    public void checkThatMoreWritesArePersisted()
            throws Exception {
        String serviceDir = PARAMETERS.TEST_TEMP_DIR;

        LogUnitServer s1 = new LogUnitServer(new ServerContextBuilder()
                .setLogPath(serviceDir)
                .setMemory(false)
                .build());

        this.router.reset();
        this.router.addServer(s1);

        final long START_ADDRESS = 0L;
        final String low_payload = "0";
        final int num_iterations_very_low = PARAMETERS.NUM_ITERATIONS_VERY_LOW;
        final String streamName = "a";

        CompletableFuture<Boolean> future = null;
        for (int i = 0; i < num_iterations_very_low; i++)
<<<<<<< HEAD
            rawWrite(START_ADDRESS + i, low_payload + i, streamName);
=======
            future = rawWrite(START_ADDRESS+i, low_payload+i, streamName);
>>>>>>> e1f56610

        future.join();

        for (int i = 0; i < num_iterations_very_low; i++)
            assertThat(s1)
                    .containsDataAtAddress(START_ADDRESS + i);

        for (int i = 0; i < num_iterations_very_low; i++)
            assertThat(s1)
                    .matchesDataAtAddress(START_ADDRESS + i, (low_payload + i)
                            .getBytes());

        s1.shutdown();

        LogUnitServer s2 = new LogUnitServer(new ServerContextBuilder()
                .setLogPath(serviceDir)
                .setMemory(false)
                .build());
        this.router.reset();
        this.router.addServer(s2);

        for (int i = 0; i < num_iterations_very_low; i++)
            assertThat(s2)
                    .containsDataAtAddress(START_ADDRESS + i);

        for (int i = 0; i < num_iterations_very_low; i++)
            assertThat(s2)
                    .matchesDataAtAddress(START_ADDRESS + i, (low_payload + i)
                            .getBytes());

        for (int i = 0; i < num_iterations_very_low; i++)
<<<<<<< HEAD
            rawWrite(START_ADDRESS + num_iterations_very_low + i, low_payload + i, streamName);
=======
            future = rawWrite(START_ADDRESS+num_iterations_very_low+i, low_payload+i, streamName);
>>>>>>> e1f56610

        future.join();
        for (int i = 0; i < num_iterations_very_low; i++)
            assertThat(s2)
                    .containsDataAtAddress
                            (START_ADDRESS + num_iterations_very_low + i);

        for (int i = 0; i < num_iterations_very_low; i++)
            assertThat(s2)
                    .matchesDataAtAddress
                            (START_ADDRESS + num_iterations_very_low + i,
                                    (low_payload + i)
                                            .getBytes());

        LogUnitServer s3 = new LogUnitServer(new ServerContextBuilder()
                .setLogPath(serviceDir)
                .setMemory(false)
                .build());
        this.router.reset();
        this.router.addServer(s3);

        for (int i = 0; i < num_iterations_very_low; i++)
            assertThat(s3)
                    .containsDataAtAddress(START_ADDRESS + i);

        for (int i = 0; i < num_iterations_very_low; i++)
            assertThat(s3)
                    .matchesDataAtAddress(START_ADDRESS + i, (low_payload + i)
                            .getBytes());

        for (int i = 0; i < num_iterations_very_low; i++)
            assertThat(s3)
                    .containsDataAtAddress
                            (START_ADDRESS + num_iterations_very_low + i);

        for (int i = 0; i < num_iterations_very_low; i++)
            assertThat(s3)
                    .matchesDataAtAddress
                            (START_ADDRESS + num_iterations_very_low + i,
                                    (low_payload + i)
                                            .getBytes());

    }

    /**
     * This test verifies that on Log Unit reset/restart, a stream address map and its corresponding
     * trim mark is properly set.
     *
     * @throws Exception
     */
    @Test
    public void checkLogUnitResetStreamRebuilt() throws Exception {
        String serviceDir = PARAMETERS.TEST_TEMP_DIR;
        final long maxAddress = 20000L;
        final long minAddress = 10000L;
        final long trimMark = 15000L;
        UUID streamID = UUID.randomUUID();

        LogUnitServer logUnitServer = new LogUnitServer(new ServerContextBuilder()
                .setLogPath(serviceDir)
                .setMemory(false)
                .build());

        this.router.reset();
        this.router.addServer(logUnitServer);

        // Write 10K entries in descending order for the range 20k-10K
        CompletableFuture<Boolean> future = null;
        for (long i = maxAddress; i >= minAddress; i--) {
            ByteBuf b = Unpooled.buffer();
            Serializers.CORFU.serialize("Payload".getBytes(), b);
            WriteRequest m = WriteRequest.builder()
                    .data(new LogData(DataType.DATA, b))
                    .build();
            m.setGlobalAddress(i);
            long backpointer = i - 1;
            if (i == minAddress) {
                // Last entry, backpointer is -6 (non-exist).
                backpointer = Address.NON_EXIST;
            }
            m.setBackpointerMap(Collections.singletonMap(streamID, backpointer));
            future = sendRequest(CorfuMsgType.WRITE.payloadMsg(m));
        }

        future.join();

        // Retrieve address space from current log unit server (write path)
        StreamAddressSpace addressSpace = logUnitServer.getStreamAddressSpace(streamID);
        assertThat(addressSpace.getTrimMark()).isEqualTo(Address.NON_EXIST);
        assertThat(addressSpace.getAddressMap().getLongCardinality()).isEqualTo(minAddress + 1);

        // Instantiate new log unit server (restarts) so the log is read and address maps are rebuilt.
        LogUnitServer newServer = new LogUnitServer(new ServerContextBuilder()
                .setLogPath(serviceDir)
                .setMemory(false)
                .build());

        // Retrieve address space from new initialized log unit server (bootstrap path)
        addressSpace = newServer.getStreamAddressSpace(streamID);
        assertThat(addressSpace.getTrimMark()).isEqualTo(Address.NON_EXIST);
        assertThat(addressSpace.getAddressMap().getLongCardinality()).isEqualTo(minAddress + 1);

        // Trim the log, and verify that trim mark is updated on log unit
        newServer.prefixTrim(trimMark);
        sendRequest(CorfuMsgType.PREFIX_TRIM.payloadMsg(new TrimRequest(new Token(0l, trimMark)))).join();


        // Retrieve address space from current log unit server (after a prefix trim)
        addressSpace = newServer.getStreamAddressSpace(streamID);
        assertThat(addressSpace.getTrimMark()).isEqualTo(trimMark);
        assertThat(addressSpace.getAddressMap().getLongCardinality()).isEqualTo(maxAddress - trimMark);
    }

    @Test
    public void checkUnCachedWrites() throws Exception {
        String serviceDir = PARAMETERS.TEST_TEMP_DIR;

        LogUnitServer s1 = new LogUnitServer(new ServerContextBuilder()
                .setLogPath(serviceDir)
                .setMemory(false)
                .build());

        this.router.reset();
        this.router.addServer(s1);

        ByteBuf b = Unpooled.buffer();
        Serializers.CORFU.serialize("0".getBytes(), b);
        WriteRequest m = WriteRequest.builder()
                .data(new LogData(DataType.DATA, b))
                .build();
        final Long globalAddress = 0L;
        m.setGlobalAddress(globalAddress);
        Map<UUID, Long> uuidLongMap = new HashMap();
        UUID uuid = new UUID(1, 1);
        final Long address = 5L;
        uuidLongMap.put(uuid, address);
        m.setBackpointerMap(uuidLongMap);
        sendRequest(CorfuMsgType.WRITE.payloadMsg(m)).join();

        s1 = new LogUnitServer(new ServerContextBuilder()
                .setLogPath(serviceDir)
                .setMemory(false)
                .build());

        this.router.reset();
        this.router.addServer(s1);

        ILogData entry = s1.getDataCache().get(globalAddress);

        // Verify that the meta data can be read correctly
        assertThat(entry.getBackpointerMap()).isEqualTo(uuidLongMap);
        assertThat(entry.getGlobalAddress()).isEqualTo(globalAddress);
    }

    private String createLogFile(String path, int version, boolean noVerify) throws IOException {
        // Generate a log file and manually change the version
        File logDir = new File(path + File.separator + "log");
        logDir.mkdir();

        // Create a log file with an invalid log version
        String logFilePath = logDir.getAbsolutePath() + File.separator + 0 + ".log";
        File logFile = new File(logFilePath);
        logFile.createNewFile();
        RandomAccessFile file = new RandomAccessFile(logFile, "rw");
        writeHeader(file.getChannel(), version, noVerify);
        file.close();

        return logFile.getAbsolutePath();
    }

    public void writeHeader(FileChannel fileChannel, int version, boolean verify) throws IOException {

        Types.LogHeader header = Types.LogHeader.newBuilder()
                .setVersion(version)
                .setVerifyChecksum(verify)
                .build();

        ByteBuffer buf = StreamLogFiles.getByteBufferWithMetaData(header);
        do {
            fileChannel.write(buf);
        } while (buf.hasRemaining());
        fileChannel.force(true);
    }

    @Test(expected = RuntimeException.class)
    public void testInvalidLogVersion() throws Exception {
        // Create a log file with an invalid version
        String tempDir = PARAMETERS.TEST_TEMP_DIR;
        createLogFile(tempDir, StreamLogFiles.VERSION + 1, false);

        // Start a new logging version
        ServerContextBuilder builder = new ServerContextBuilder();
        builder.setMemory(false);
        builder.setLogPath(tempDir);
        ServerContext context = builder.build();
        LogUnitServer logunit = new LogUnitServer(context);
    }

    @Test(expected = RuntimeException.class)
    public void testVerifyWithNoVerifyLog() throws Exception {
        boolean noVerify = true;

        // Generate a log file without computing the checksum for log entries
        String tempDir = PARAMETERS.TEST_TEMP_DIR;
        createLogFile(tempDir, StreamLogFiles.VERSION + 1, noVerify);

        // Start a new logging version
        ServerContextBuilder builder = new ServerContextBuilder();
        builder.setMemory(false);
        builder.setLogPath(tempDir);
        builder.setNoVerify(!noVerify);
        ServerContext context = builder.build();
        LogUnitServer logunit = new LogUnitServer(context);
    }


    @Test
    public void checkOverwriteExceptionIsNotThrownWhenTheRankIsHigher() throws Exception {
        String serviceDir = PARAMETERS.TEST_TEMP_DIR;

        LogUnitServer s1 = new LogUnitServer(new ServerContextBuilder()
                .setLogPath(serviceDir)
                .setMemory(false)
                .build());

        this.router.reset();
        this.router.addServer(s1);

        final long ADDRESS_0 = 0L;
        final long ADDRESS_1 = 100L;
        //write at 0
        ByteBuf b = Unpooled.buffer();
        Serializers.CORFU.serialize("0".getBytes(), b);
        WriteRequest m = WriteRequest.builder()
                .data(new LogData(DataType.DATA, b))
                .build();
        m.setGlobalAddress(ADDRESS_0);
        m.setRank(new IMetadata.DataRank(0));
        m.setBackpointerMap(Collections.emptyMap());
        sendRequest(CorfuMsgType.WRITE.payloadMsg(m)).join();
        assertThat(s1)
                .containsDataAtAddress(ADDRESS_0);
        assertThat(s1)
                .isEmptyAtAddress(ADDRESS_1);


        // repeat: do not throw exception, the overwrite is forced
        b.clear();
        b = Unpooled.buffer();
        Serializers.CORFU.serialize("1".getBytes(), b);
        m = WriteRequest.builder()
                .data(new LogData(DataType.DATA, b))
                .build();
        m.setGlobalAddress(ADDRESS_0);
        m.setBackpointerMap(Collections.emptyMap());


        WriteRequest m2 = WriteRequest.builder()
                .data(new LogData(DataType.DATA, b))
                .build();

        m2.setGlobalAddress(ADDRESS_0);
        m2.setRank(new IMetadata.DataRank(1));
        m2.setBackpointerMap(Collections.emptyMap());

        assertThat(sendRequest(CorfuMsgType.WRITE.payloadMsg(m2)).join()).isEqualTo(true);

        // now let's read again and see what we have, we should have the second value (not the first)

        assertThat(s1)
                .containsDataAtAddress(ADDRESS_0);
        assertThat(s1)
                .matchesDataAtAddress(ADDRESS_0, "1".getBytes());

        // and now without the local cache
        LogUnitServer s2 = new LogUnitServer(new ServerContextBuilder()
                .setLogPath(serviceDir)
                .setMemory(false)
                .build());
        this.router.reset();
        this.router.addServer(s2);

        assertThat(s2)
                .containsDataAtAddress(ADDRESS_0);
        assertThat(s2)
                .matchesDataAtAddress(ADDRESS_0, "1".getBytes());

    }
}
<|MERGE_RESOLUTION|>--- conflicted
+++ resolved
@@ -4,12 +4,7 @@
 import io.netty.buffer.Unpooled;
 import org.corfudb.format.Types;
 import org.corfudb.infrastructure.log.StreamLogFiles;
-import org.corfudb.protocols.wireprotocol.CorfuMsgType;
-import org.corfudb.protocols.wireprotocol.DataType;
-import org.corfudb.protocols.wireprotocol.ILogData;
-import org.corfudb.protocols.wireprotocol.IMetadata;
-import org.corfudb.protocols.wireprotocol.LogData;
-import org.corfudb.protocols.wireprotocol.WriteRequest;
+import org.corfudb.protocols.wireprotocol.*;
 import org.corfudb.runtime.CorfuRuntime;
 import org.corfudb.runtime.exceptions.LogUnitException;
 
@@ -30,13 +25,9 @@
 import java.util.UUID;
 import java.util.concurrent.CompletableFuture;
 
-<<<<<<< HEAD
-=======
 import static org.assertj.core.api.Assertions.assertThatThrownBy;
 import static org.corfudb.infrastructure.LogUnitServerAssertions.assertThat;
->>>>>>> e1f56610
 import static org.assertj.core.api.Assertions.assertThat;
-import static org.corfudb.infrastructure.LogUnitServerAssertions.assertThat;
 import static org.junit.Assert.fail;
 
 /**
@@ -49,26 +40,9 @@
         return new LogUnitServer(new ServerContextBuilder().build());
     }
 
-<<<<<<< HEAD
-    /**
-     * Waits for the log unit batch writer to drain the operation queue and
-     * reply to all requests.
-     *
-     * @param lu log unit to wait for
-     */
-    static void waitForLogUnit(LogUnitServer lu) throws Exception {
-        lu.getBatchWriter().stopProcessor();
-        lu.getBatchWriter().startProcessor();
-        lu.stopHandler();
-        lu.startHandler();
-    }
-
-=======
->>>>>>> e1f56610
     @Test
     public void checkOverwritesFail() throws Exception {
         String serviceDir = PARAMETERS.TEST_TEMP_DIR;
-
 
         LogUnitServer s1 = new LogUnitServer(new ServerContextBuilder()
                 .setLogPath(serviceDir)
@@ -123,12 +97,9 @@
         this.router.reset();
         this.router.addServer(s1);
 
-        final long LOW_ADDRESS = 0L;
-        final String low_payload = "0";
-        final long MID_ADDRESS = 100L;
-        final String mid_payload = "100";
-        final long HIGH_ADDRESS = 10000000L;
-        final String high_payload = "100000";
+        final long LOW_ADDRESS = 0L; final String low_payload = "0";
+        final long MID_ADDRESS = 100L; final String mid_payload = "100";
+        final long HIGH_ADDRESS = 10000000L; final String high_payload = "100000";
         final String streamName = "a";
         //write at 0, 100 & 10_000_000
         rawWrite(LOW_ADDRESS, low_payload, streamName);
@@ -140,8 +111,8 @@
         try {
             File serviceDirectory = new File(serviceDir);
             serviceDirectory.setWritable(false);
-        } catch (SecurityException e) {
-            fail("Should not hit security exception" + e.toString());
+        } catch(SecurityException e) {
+            fail("Should not hit security exception"+e.toString());
         }
 
         try {
@@ -171,12 +142,9 @@
         this.router.reset();
         this.router.addServer(s1);
 
-        final long LOW_ADDRESS = 0L;
-        final String low_payload = "0";
-        final long MID_ADDRESS = 100L;
-        final String mid_payload = "100";
-        final long HIGH_ADDRESS = 10000000L;
-        final String high_payload =
+        final long LOW_ADDRESS = 0L; final String low_payload = "0";
+        final long MID_ADDRESS = 100L; final String mid_payload = "100";
+        final long HIGH_ADDRESS = 10000000L; final String high_payload =
                 "100000";
         final String streamName = "a";
 
@@ -233,67 +201,58 @@
         this.router.reset();
         this.router.addServer(s1);
 
-        final long START_ADDRESS = 0L;
-        final String low_payload = "0";
+        final long START_ADDRESS = 0L; final String low_payload = "0";
         final int num_iterations_very_low = PARAMETERS.NUM_ITERATIONS_VERY_LOW;
         final String streamName = "a";
 
         CompletableFuture<Boolean> future = null;
         for (int i = 0; i < num_iterations_very_low; i++)
-<<<<<<< HEAD
-            rawWrite(START_ADDRESS + i, low_payload + i, streamName);
-=======
             future = rawWrite(START_ADDRESS+i, low_payload+i, streamName);
->>>>>>> e1f56610
 
         future.join();
 
         for (int i = 0; i < num_iterations_very_low; i++)
             assertThat(s1)
-                    .containsDataAtAddress(START_ADDRESS + i);
+                .containsDataAtAddress(START_ADDRESS+i);
 
         for (int i = 0; i < num_iterations_very_low; i++)
             assertThat(s1)
-                    .matchesDataAtAddress(START_ADDRESS + i, (low_payload + i)
+                .matchesDataAtAddress(START_ADDRESS+i, (low_payload+i)
+                    .getBytes());
+
+        s1.shutdown();
+
+        LogUnitServer s2 = new LogUnitServer(new ServerContextBuilder()
+                .setLogPath(serviceDir)
+                .setMemory(false)
+                .build());
+        this.router.reset();
+        this.router.addServer(s2);
+
+        for (int i = 0; i < num_iterations_very_low; i++)
+            assertThat(s2)
+                    .containsDataAtAddress(START_ADDRESS+i);
+
+        for (int i = 0; i < num_iterations_very_low; i++)
+            assertThat(s2)
+                    .matchesDataAtAddress(START_ADDRESS+i, (low_payload+i)
                             .getBytes());
 
-        s1.shutdown();
-
-        LogUnitServer s2 = new LogUnitServer(new ServerContextBuilder()
-                .setLogPath(serviceDir)
-                .setMemory(false)
-                .build());
-        this.router.reset();
-        this.router.addServer(s2);
-
-        for (int i = 0; i < num_iterations_very_low; i++)
-            assertThat(s2)
-                    .containsDataAtAddress(START_ADDRESS + i);
-
-        for (int i = 0; i < num_iterations_very_low; i++)
-            assertThat(s2)
-                    .matchesDataAtAddress(START_ADDRESS + i, (low_payload + i)
-                            .getBytes());
-
-        for (int i = 0; i < num_iterations_very_low; i++)
-<<<<<<< HEAD
-            rawWrite(START_ADDRESS + num_iterations_very_low + i, low_payload + i, streamName);
-=======
+        for (int i = 0; i < num_iterations_very_low; i++)
             future = rawWrite(START_ADDRESS+num_iterations_very_low+i, low_payload+i, streamName);
->>>>>>> e1f56610
 
         future.join();
         for (int i = 0; i < num_iterations_very_low; i++)
             assertThat(s2)
                     .containsDataAtAddress
-                            (START_ADDRESS + num_iterations_very_low + i);
+                            (START_ADDRESS+num_iterations_very_low+i);
 
         for (int i = 0; i < num_iterations_very_low; i++)
             assertThat(s2)
                     .matchesDataAtAddress
-                            (START_ADDRESS + num_iterations_very_low + i,
-                                    (low_payload + i)
-                                            .getBytes());
+                            (START_ADDRESS+num_iterations_very_low+i,
+                                    (low_payload+i)
+                            .getBytes());
 
         LogUnitServer s3 = new LogUnitServer(new ServerContextBuilder()
                 .setLogPath(serviceDir)
@@ -304,23 +263,23 @@
 
         for (int i = 0; i < num_iterations_very_low; i++)
             assertThat(s3)
-                    .containsDataAtAddress(START_ADDRESS + i);
+                    .containsDataAtAddress(START_ADDRESS+i);
 
         for (int i = 0; i < num_iterations_very_low; i++)
             assertThat(s3)
-                    .matchesDataAtAddress(START_ADDRESS + i, (low_payload + i)
+                    .matchesDataAtAddress(START_ADDRESS+i, (low_payload+i)
                             .getBytes());
 
         for (int i = 0; i < num_iterations_very_low; i++)
             assertThat(s3)
                     .containsDataAtAddress
-                            (START_ADDRESS + num_iterations_very_low + i);
+                            (START_ADDRESS+num_iterations_very_low+i);
 
         for (int i = 0; i < num_iterations_very_low; i++)
             assertThat(s3)
                     .matchesDataAtAddress
-                            (START_ADDRESS + num_iterations_very_low + i,
-                                    (low_payload + i)
+                            (START_ADDRESS+num_iterations_very_low+i,
+                                    (low_payload+i)
                                             .getBytes());
 
     }
@@ -414,7 +373,7 @@
         final Long globalAddress = 0L;
         m.setGlobalAddress(globalAddress);
         Map<UUID, Long> uuidLongMap = new HashMap();
-        UUID uuid = new UUID(1, 1);
+        UUID uuid = new UUID(1,1);
         final Long address = 5L;
         uuidLongMap.put(uuid, address);
         m.setBackpointerMap(uuidLongMap);
@@ -465,7 +424,7 @@
         fileChannel.force(true);
     }
 
-    @Test(expected = RuntimeException.class)
+    @Test (expected = RuntimeException.class)
     public void testInvalidLogVersion() throws Exception {
         // Create a log file with an invalid version
         String tempDir = PARAMETERS.TEST_TEMP_DIR;
@@ -479,7 +438,7 @@
         LogUnitServer logunit = new LogUnitServer(context);
     }
 
-    @Test(expected = RuntimeException.class)
+    @Test (expected = RuntimeException.class)
     public void testVerifyWithNoVerifyLog() throws Exception {
         boolean noVerify = true;
 
