--- conflicted
+++ resolved
@@ -34,11 +34,7 @@
     // thread safety problems in thrift. Disable caching for now--it's not clear
     // what the intended benefit was...
     static public boolean bCacheEndpoints = false;
-<<<<<<< HEAD
-	static private HashMap<String, Endpoint> epmap = new HashMap<String, Endpoint>();
-=======
     static private HashMap<String, Endpoint> epmap = new HashMap<String, Endpoint>();
->>>>>>> 3628ad1e
 
     private String hostname;
 	private int port;
