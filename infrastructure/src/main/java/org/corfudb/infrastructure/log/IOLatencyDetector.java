--- conflicted
+++ resolved
@@ -41,10 +41,7 @@
         readMetrics = ServerContext.getMetrics ().timer (READ_METRICS);
         writeMetrics = ServerContext.getMetrics ().timer (WRITE_METRICS);
         syncMetrics = ServerContext.getMetrics ().timer (SYNC_METRICS);
-<<<<<<< HEAD
-        System.out.println ("start metrics size " + MetricsUtils.sizeOf.deepSizeOf(ServerContext.getMetrics ()));
-=======
->>>>>>> 26fecbdb
+        log.info("start metrics size " + MetricsUtils.sizeOf.deepSizeOf(ServerContext.getMetrics ()));
     }
 
     static public void metricsHis() {
@@ -60,12 +57,10 @@
             spikeDetected = true;
             metricsHis(timer, name);
             log.warn (name + " spike Detected");
-            System.out.println ("spikeDetected");
         } else if (spikeDetected && dur < timer.getSnapshot ().getMean ()) {
             spikeDetected = false;
             metricsHis(timer, name);
             log.warn (name + " spike cleared");
-            System.out.println ("spike cleared");
         }
         timer.update(dur, TimeUnit.NANOSECONDS);
     }
