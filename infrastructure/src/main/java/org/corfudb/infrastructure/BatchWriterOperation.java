package org.corfudb.infrastructure;

import java.util.concurrent.CompletableFuture;

import lombok.Data;

<<<<<<< HEAD
import org.corfudb.protocols.wireprotocol.LogData;
import org.corfudb.protocols.wireprotocol.TailsResponse;
=======
import lombok.ToString;
import org.corfudb.protocols.wireprotocol.CorfuPayloadMsg;
>>>>>>> 433eb5d5

/**
 * This container is used by the logunit to add work to the batch writer. Its also used
 * to coordinate job completion.
 */
@Data
@ToString
public class BatchWriterOperation<T> {
    public enum Type {
        SHUTDOWN,
        WRITE,
        RANGE_WRITE,
        TRIM,
        PREFIX_TRIM,
        SEAL,
        RESET,
        TAILS_QUERY,
        LOG_ADDRESS_SPACE_QUERY
    }

    private final Type type;
<<<<<<< HEAD
    private final Long address;
    private final LogData logData;
    private final Long epoch;
    private final List<LogData> entries;
    private final CompletableFuture<TailsResponse> future;
    private Exception exception;


    public static BatchWriterOperation SHUTDOWN = new BatchWriterOperation(Type.SHUTDOWN, null, null, null, null, null);
=======
    private final CorfuPayloadMsg msg;
    private T resultValue;
    private final CompletableFuture<T> futureResult = new CompletableFuture<>();

    public static BatchWriterOperation<Void> SHUTDOWN = new BatchWriterOperation<>(Type.SHUTDOWN, null);
>>>>>>> 433eb5d5
}<|MERGE_RESOLUTION|>--- conflicted
+++ resolved
@@ -4,13 +4,8 @@
 
 import lombok.Data;
 
-<<<<<<< HEAD
-import org.corfudb.protocols.wireprotocol.LogData;
-import org.corfudb.protocols.wireprotocol.TailsResponse;
-=======
 import lombok.ToString;
 import org.corfudb.protocols.wireprotocol.CorfuPayloadMsg;
->>>>>>> 433eb5d5
 
 /**
  * This container is used by the logunit to add work to the batch writer. Its also used
@@ -32,21 +27,9 @@
     }
 
     private final Type type;
-<<<<<<< HEAD
-    private final Long address;
-    private final LogData logData;
-    private final Long epoch;
-    private final List<LogData> entries;
-    private final CompletableFuture<TailsResponse> future;
-    private Exception exception;
-
-
-    public static BatchWriterOperation SHUTDOWN = new BatchWriterOperation(Type.SHUTDOWN, null, null, null, null, null);
-=======
     private final CorfuPayloadMsg msg;
     private T resultValue;
     private final CompletableFuture<T> futureResult = new CompletableFuture<>();
 
     public static BatchWriterOperation<Void> SHUTDOWN = new BatchWriterOperation<>(Type.SHUTDOWN, null);
->>>>>>> 433eb5d5
 }